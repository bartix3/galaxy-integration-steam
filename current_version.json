--- conflicted
+++ resolved
@@ -1,15 +1,5 @@
 {
-<<<<<<< HEAD
-    "tag_name": "v1.0.7",
-    "assets": [
-		{
-			"browser_download_url": "https://github.com/ABaumher/galaxy-integration-steam/releases/download/v1.0.7/windows.zip",
-			"name": "windows.zip"
-		},
-		{
-			"browser_download_url": "https://github.com/ABaumher/galaxy-integration-steam/releases/download/v1.0.7/mac.zip",
-=======
-    "tag_name": "v1.2.0",
+    "tag_name": "v1.3.0",
     "assets": [
 		{
 			"browser_download_url": "https://github.com/ABaumher/galaxy-integration-steam/releases/download/v1.2.0beta/windows.zip",
@@ -17,7 +7,6 @@
 		},
 		{
 			"browser_download_url": "https://github.com/ABaumher/galaxy-integration-steam/releases/download/v1.2.0beta/mac.zip",
->>>>>>> d59d8939
 			"name": "mac.zip"
 		}
     ]
