﻿<?xml version="1.0" encoding="utf-8"?>
<Project ToolsVersion="4.0" xmlns="http://schemas.microsoft.com/developer/msbuild/2003" DefaultTargets="Build">
  <PropertyGroup>
    <Configuration Condition=" '$(Configuration)' == '' ">Debug</Configuration>
    <SchemaVersion>2.0</SchemaVersion>
    <ProjectGuid>{6ca78a9c-6df1-4c47-b700-4f413ff2ce59}</ProjectGuid>
    <ProjectHome />
    <StartupFile>src\plugin.py</StartupFile>
    <SearchPath />
    <WorkingDirectory>.</WorkingDirectory>
    <OutputPath>.</OutputPath>
    <ProjectTypeGuids>{888888a0-9f3d-457c-b088-3a5042f75d52}</ProjectTypeGuids>
    <LaunchProvider>Standard Python launcher</LaunchProvider>
    <InterpreterId>MSBuild|env1|$(MSBuildProjectFullPath)</InterpreterId>
    <TestFramework>Pytest</TestFramework>
    <SuppressConfigureTestFrameworkPrompt>true</SuppressConfigureTestFrameworkPrompt>
  </PropertyGroup>
  <PropertyGroup Condition="'$(Configuration)' == 'Debug'" />
  <PropertyGroup Condition="'$(Configuration)' == 'Release'" />
  <PropertyGroup>
    <VisualStudioVersion Condition=" '$(VisualStudioVersion)' == '' ">10.0</VisualStudioVersion>
  </PropertyGroup>
  <ItemGroup>
    <Content Include=".gitignore" />
    <Content Include="auto-copy-mac.command" />
    <Content Include="auto-copy-windows.bat" />
    <Content Include="current_version.json" />
    <Content Include="galaxy-integration-steam.pyproj" />
    <Content Include="Install Certificates.command" />
    <Content Include="LICENSE" />
    <Content Include="protobuf_files\protobuf_steammessages.txt" />
    <Content Include="protobuf_files\protobuf_webui.txt" />
    <Content Include="protobuf_files\proto\encrypted_app_ticket.proto" />
    <Content Include="protobuf_files\proto\enums.proto" />
    <Content Include="protobuf_files\proto\service_cloudconfigstore.proto" />
    <Content Include="protobuf_files\proto\steammessages_auth.proto" />
    <Content Include="protobuf_files\proto\steammessages_base.proto" />
    <Content Include="protobuf_files\proto\steammessages_chat.proto" />
    <Content Include="protobuf_files\proto\steammessages_clientserver.proto" />
    <Content Include="protobuf_files\proto\steammessages_clientserver_2.proto" />
    <Content Include="protobuf_files\proto\steammessages_clientserver_appinfo.proto" />
    <Content Include="protobuf_files\proto\steammessages_clientserver_friends.proto" />
    <Content Include="protobuf_files\proto\steammessages_clientserver_login.proto" />
    <Content Include="protobuf_files\proto\steammessages_clientserver_userstats.proto" />
    <Content Include="protobuf_files\proto\steammessages_client_objects.proto" />
    <Content Include="protobuf_files\proto\steammessages_player.proto" />
    <Content Include="protobuf_files\proto\steammessages_unified_base.proto" />
    <Content Include="protobuf_files\proto\steammessages_webui_friends.proto" />
    <Content Include="pytest.ini" />
    <Content Include="README.md" />
    <Content Include="protobuf_files\README_UPDATE_PROTOBUF_FILES.md" />
    <Content Include="requirements\app.txt" />
    <Content Include="requirements\dev.txt" />
    <Content Include="requirements\install.txt" />
    <Content Include="src\steam_network\web\css\style.css" />
    <Content Include="src\steam_network\web\fonts\LatoWeb\LatoWeb-Light.ttf" />
    <Content Include="src\steam_network\web\fonts\LatoWeb\LatoWeb-Regular.ttf" />
    <Content Include="src\steam_network\web\fonts\LatoWeb\LatoWeb-Semibold.ttf" />
    <Content Include="src\steam_network\web\img\icon-error.svg" />
    <Content Include="src\steam_network\web\img\icon-show.svg" />
    <Content Include="src\steam_network\web\img\icon-steam-logo.svg" />
    <Content Include="src\steam_network\web\img\icon-warning.svg" />
    <Content Include="src\manifest.json" />
    <Content Include="src\steam_network\web\index.html" />
    <Content Include="tests\appmanifest_386360.acf" />
    <Content Include="tests\appmanifest_787480.acf" />
    <Content Include="tests\appmanifest_970570.acf" />
  </ItemGroup>
  <ItemGroup>
    <Compile Include="nethook_helpers.py" />
    <Compile Include="src\backend_steam_network.py" />
<<<<<<< HEAD
    <Compile Include="src\steam_network\caches\cache_base.py" />
    <Compile Include="src\steam_network\local_persistent_cache.py" />
    <Compile Include="src\client.py" />
    <Compile Include="src\plugin.py" />
    <Compile Include="src\registry_monitor.py" />
=======
    <Compile Include="src\cache.py" />
    <Compile Include="src\http_client.py" />
    <Compile Include="src\local\base.py" />
    <Compile Include="src\local\mac.py" />
    <Compile Include="src\local\shared.py" />
    <Compile Include="src\local\win.py" />
    <Compile Include="src\local\__init__.py" />
    <Compile Include="src\persistent_cache_state.py" />
    <Compile Include="src\plugin.py" />
    <Compile Include="src\steam_network\authentication_data.py" />
>>>>>>> d59d8939
    <Compile Include="src\steam_network\caches\cache_proto.py" />
    <Compile Include="src\steam_network\caches\__init__.py" />
    <Compile Include="src\steam_network\caches\friends_cache.py" />
    <Compile Include="src\steam_network\caches\games_cache.py" />
    <Compile Include="src\steam_network\caches\local_machine_cache.py" />
    <Compile Include="src\steam_network\next_step_settings.py" />
    <Compile Include="src\steam_network\presence.py" />
    <Compile Include="src\steam_network\protocol\consts.py" />
    <Compile Include="src\steam_network\protocol\messages\encrypted_app_ticket.py" />
    <Compile Include="src\steam_network\protocol\messages\enums.py" />
    <Compile Include="src\steam_network\protocol\messages\service_cloudconfigstore.py" />
    <Compile Include="src\steam_network\protocol\messages\steammessages_auth.py" />
    <Compile Include="src\steam_network\protocol\messages\steammessages_base.py" />
    <Compile Include="src\steam_network\protocol\messages\steammessages_chat.py" />
    <Compile Include="src\steam_network\protocol\messages\steammessages_clientserver.py" />
    <Compile Include="src\steam_network\protocol\messages\steammessages_clientserver_2.py" />
    <Compile Include="src\steam_network\protocol\messages\steammessages_clientserver_appinfo.py" />
    <Compile Include="src\steam_network\protocol\messages\steammessages_clientserver_friends.py" />
    <Compile Include="src\steam_network\protocol\messages\steammessages_clientserver_login.py" />
    <Compile Include="src\steam_network\protocol\messages\steammessages_clientserver_userstats.py" />
    <Compile Include="src\steam_network\protocol\messages\steammessages_client_objects.py" />
    <Compile Include="src\steam_network\protocol\messages\steammessages_player.py" />
    <Compile Include="src\steam_network\protocol\messages\steammessages_unified_base.py" />
    <Compile Include="src\steam_network\protocol\messages\steammessages_webui_friends.py" />
    <Compile Include="src\steam_network\protocol\messages\__init__.py" />
    <Compile Include="src\steam_network\mvc_classes.py" />
    <Compile Include="src\steam_network\protocol\protobuf_client - Copy.py" />
    <Compile Include="src\steam_network\protocol\protobuf_client.py" />
    <Compile Include="src\steam_network\protocol\protobuf_socket_handler.py" />
    <Compile Include="src\steam_network\protocol\steam_types.py" />
    <Compile Include="src\steam_network\protocol\__init__.py" />
    <Compile Include="src\steam_network\protocol_client.py" />
    <Compile Include="src\steam_network\caches\stats_cache.py" />
    <Compile Include="src\steam_network\steam_http_client.py" />
    <Compile Include="src\steam_network\steam_network_controller.py" />
    <Compile Include="src\steam_network\steam_network_model.py" />
    <Compile Include="src\steam_network\steam_network_view.py" />
    <Compile Include="src\steam_network\caches\times_cache.py" />
    <Compile Include="src\steam_network\user_credential_data.py" />
    <Compile Include="src\steam_network\utils.py" />
    <Compile Include="src\steam_network\w3_hack.py" />
    <Compile Include="src\steam_network\caches\websocket_cache_persistence.py" />
    <Compile Include="src\steam_network\websocket_client.py" />
    <Compile Include="src\steam_network\websocket_list.py" />
    <Compile Include="src\steam_network\__init__.py" />
    <Compile Include="src\version.py" />
    <Compile Include="tasks.py" />
    <Compile Include="task_helper.py" />
    <Compile Include="tests\async_mock.py" />
    <Compile Include="tests\conftest.py" />
    <Compile Include="tests\tests_steam_network\conftest.py" />
    <Compile Include="tests\tests_steam_network\test_achievements.py" />
    <Compile Include="tests\tests_steam_network\test_authentication.py" />
    <Compile Include="tests\tests_steam_network\test_data.py" />
    <Compile Include="tests\tests_steam_network\test_friends.py" />
    <Compile Include="tests\tests_steam_network\test_friends_cache.py" />
    <Compile Include="tests\tests_steam_network\test_game_time.py" />
    <Compile Include="tests\tests_steam_network\test_owned_games.py" />
    <Compile Include="tests\tests_steam_network\test_owned_games_cache.py" />
    <Compile Include="tests\tests_steam_network\test_presence.py" />
    <Compile Include="tests\tests_steam_network\test_protobuf_client.py" />
    <Compile Include="tests\tests_steam_network\test_protocol_client.py" />
    <Compile Include="tests\tests_steam_network\test_user_info_cache.py" />
    <Compile Include="tests\tests_steam_network\test_websocket_client.py" />
    <Compile Include="tests\tests_steam_network\test_websocket_list.py" />
    <Compile Include="tests\tests_steam_network\__init__.py" />
    <Compile Include="tests\test_cache.py" />
    <Compile Include="tests\test_calling_unsupported_method.py" />
    <Compile Include="tests\test_custom_config.py" />
    <Compile Include="tests\test_features.py" />
    <Compile Include="tests\test_integration.py" />
    <Compile Include="tests\test_local_games.py" />
    <Compile Include="tests\test_local_size.py" />
    <Compile Include="tests\test_plugin_version_cache.py" />
    <Compile Include="tests\test_user_profile_checker.py" />
  </ItemGroup>
  <ItemGroup>
    <Folder Include="protobuf_files\" />
    <Folder Include="protobuf_files\proto\" />
    <Folder Include="requirements\" />
    <Folder Include="src" />
<<<<<<< HEAD
    <Folder Include="src\steam_network\web\" />
    <Folder Include="src\steam_network\web\css\" />
    <Folder Include="src\steam_network\web\fonts\" />
    <Folder Include="src\steam_network\web\fonts\LatoWeb\" />
    <Folder Include="src\steam_network\web\img\" />
=======
    <Folder Include="src\commonWeb\" />
    <Folder Include="src\commonWeb\css" />
    <Folder Include="src\commonWeb\fonts\" />
    <Folder Include="src\commonWeb\fonts\LatoWeb" />
    <Folder Include="src\commonWeb\img" />
    <Folder Include="src\local\" />
>>>>>>> d59d8939
    <Folder Include="src\steam_network" />
    <Folder Include="src\steam_network\caches\" />
    <Folder Include="src\steam_network\protocol" />
    <Folder Include="src\steam_network\protocol\messages\" />
    <Folder Include="tests" />
    <Folder Include="tests\tests_steam_network" />
  </ItemGroup>
  <ItemGroup>
    <Interpreter Include="env1\">
      <Id>env1</Id>
      <Version>3.7</Version>
      <Description>env1 (Python 3.7 (32-bit))</Description>
      <InterpreterPath>Scripts\python.exe</InterpreterPath>
      <WindowsInterpreterPath>Scripts\pythonw.exe</WindowsInterpreterPath>
      <PathEnvironmentVariable>PYTHONPATH</PathEnvironmentVariable>
      <Architecture>X86</Architecture>
    </Interpreter>
  </ItemGroup>
  <Import Project="$(MSBuildExtensionsPath32)\Microsoft\VisualStudio\v$(VisualStudioVersion)\Python Tools\Microsoft.PythonTools.targets" />
</Project><|MERGE_RESOLUTION|>--- conflicted
+++ resolved
@@ -69,13 +69,6 @@
   <ItemGroup>
     <Compile Include="nethook_helpers.py" />
     <Compile Include="src\backend_steam_network.py" />
-<<<<<<< HEAD
-    <Compile Include="src\steam_network\caches\cache_base.py" />
-    <Compile Include="src\steam_network\local_persistent_cache.py" />
-    <Compile Include="src\client.py" />
-    <Compile Include="src\plugin.py" />
-    <Compile Include="src\registry_monitor.py" />
-=======
     <Compile Include="src\cache.py" />
     <Compile Include="src\http_client.py" />
     <Compile Include="src\local\base.py" />
@@ -84,9 +77,12 @@
     <Compile Include="src\local\win.py" />
     <Compile Include="src\local\__init__.py" />
     <Compile Include="src\persistent_cache_state.py" />
+    <Compile Include="src\steam_network\caches\cache_base.py" />
+    <Compile Include="src\steam_network\local_persistent_cache.py" />
+    <Compile Include="src\client.py" />
     <Compile Include="src\plugin.py" />
+    <Compile Include="src\registry_monitor.py" />
     <Compile Include="src\steam_network\authentication_data.py" />
->>>>>>> d59d8939
     <Compile Include="src\steam_network\caches\cache_proto.py" />
     <Compile Include="src\steam_network\caches\__init__.py" />
     <Compile Include="src\steam_network\caches\friends_cache.py" />
@@ -168,20 +164,17 @@
     <Folder Include="protobuf_files\proto\" />
     <Folder Include="requirements\" />
     <Folder Include="src" />
-<<<<<<< HEAD
     <Folder Include="src\steam_network\web\" />
     <Folder Include="src\steam_network\web\css\" />
     <Folder Include="src\steam_network\web\fonts\" />
     <Folder Include="src\steam_network\web\fonts\LatoWeb\" />
     <Folder Include="src\steam_network\web\img\" />
-=======
     <Folder Include="src\commonWeb\" />
     <Folder Include="src\commonWeb\css" />
     <Folder Include="src\commonWeb\fonts\" />
     <Folder Include="src\commonWeb\fonts\LatoWeb" />
     <Folder Include="src\commonWeb\img" />
     <Folder Include="src\local\" />
->>>>>>> d59d8939
     <Folder Include="src\steam_network" />
     <Folder Include="src\steam_network\caches\" />
     <Folder Include="src\steam_network\protocol" />
