--- conflicted
+++ resolved
@@ -135,15 +135,10 @@
         await self._websocket_client.close()
         await self._websocket_client.wait_closed()
 
-<<<<<<< HEAD
-        await self._cancel_task(self._update_owned_games_task)
-        await self._cancel_task(self.steam_run_task)
-=======
         if self._update_owned_games_task:
             await self._cancel_task(self._update_owned_games_task)
         if self._steam_run_task:
             await self._cancel_task(self._steam_run_task)
->>>>>>> d59d8939
 
     async def _cancel_task(self, task):
         with suppress(asyncio.CancelledError):
@@ -188,7 +183,6 @@
 
         if self._user_info_cache.changed:
             self._store_credentials(self._user_info_cache.to_dict())
-       
 
         if self._stats_cache.dirty:
             self._persistent_cache["stats"] = self._stats_cache.dump()
@@ -355,7 +349,7 @@
             raise UnknownBackendResponse()
 
     async def authenticate(self, stored_credentials=None):
-        self.steam_run_task = asyncio.create_task(self._websocket_client.run())
+        self._steam_run_task = asyncio.create_task(self._websocket_client.run())
         if stored_credentials is None:
             return next_step_response_simple(DisplayUriHelper.LOGIN)
         else:
@@ -452,16 +446,11 @@
         ]
 
     async def get_subscription_games(self, subscription_name: str, context: Any):
-<<<<<<< HEAD
-        async for game in self._games_cache.get_shared_games():
-            yield SubscriptionGame(game_id=str(game.appid), game_title=game.title)
-=======
         games = []
         async for game in self._games_cache.get_apps(type_="game", shared=True):
             games.append(SubscriptionGame(game_id=str(game.appid), game_title=game.title))
             self._games_cache.mark_app_as_sent_to_galaxy(game.appid)
         yield games
->>>>>>> d59d8939
 
     async def prepare_achievements_context(self, game_ids: List[str]) -> Any:
         if self._user_info_cache.steam_id is None:
