import asyncio
import gzip
import json
import logging
import socket as sock
import struct
import ipaddress
from itertools import count
from typing import Awaitable, Callable, Coroutine, Dict, Optional, Any, List, NamedTuple, Iterator

import base64

import vdf

from websockets.client import WebSocketClientProtocol

from .consts import EMsg, EResult, EAccountType, EFriendRelationship, EPersonaState
from .messages.steammessages_base import (
    CMsgMulti,
    CMsgProtoBufHeader,
)
from .messages.steammessages_clientserver_login import (
    CMsgClientAccountInfo,
    CMsgClientHeartBeat,
    CMsgClientHello,
    CMsgClientLoggedOff,
    CMsgClientLogOff,
    CMsgClientLogon,
    CMsgClientLogonResponse,
)
from .messages.steammessages_auth import (
    CAuthentication_BeginAuthSessionViaCredentials_Request,
    CAuthentication_BeginAuthSessionViaCredentials_Response,
    CAuthentication_GetPasswordRSAPublicKey_Request,
    CAuthentication_GetPasswordRSAPublicKey_Response,
    CAuthentication_PollAuthSessionStatus_Request,
    CAuthentication_PollAuthSessionStatus_Response,
    CAuthentication_UpdateAuthSessionWithSteamGuardCode_Request,
    CAuthentication_UpdateAuthSessionWithSteamGuardCode_Response,
    EAuthSessionGuardType,
    EAuthTokenPlatformType,
)
from .messages.steammessages_player import (
    CPlayer_GetLastPlayedTimes_Request,
    CPlayer_GetLastPlayedTimes_Response,
)
from .messages.steammessages_clientserver_friends import (
    CMsgClientChangeStatus,
    CMsgClientFriendsList,
    CMsgClientPersonaState,
    CMsgClientPlayerNicknameList,
    CMsgClientRequestFriendData,
)
from .messages.steammessages_clientserver import (
    CMsgClientLicenseList,
    CMsgClientLicenseListLicense
)
from .messages.steammessages_chat import (
    CChat_RequestFriendPersonaStates_Request,
)
from .messages.steammessages_clientserver_2 import (
    CMsgClientUpdateMachineAuthResponse,
)
from .messages.steammessages_clientserver_userstats import (
    CMsgClientGetUserStats,
    CMsgClientGetUserStatsResponse,
)
from .messages.steammessages_clientserver_appinfo import (
    CMsgClientPICSProductInfoRequest,
    CMsgClientPICSProductInfoRequestPackageInfo,
    CMsgClientPICSProductInfoResponse,
    CMsgClientPICSProductInfoResponsePackageInfo,
    CMsgClientPICSProductInfoResponseAppInfo,
)
from .messages.service_cloudconfigstore import (
    CCloudConfigStore_Download_Request,
    CCloudConfigStore_Download_Response,
    CCloudConfigStore_NamespaceVersion,
)
from .messages.steammessages_webui_friends import (
    CCommunity_GetAppRichPresenceLocalization_Request,
    CCommunity_GetAppRichPresenceLocalization_Response,
)

from .steam_types import SteamId, ProtoUserInfo


logger = logging.getLogger(__name__)
logger.setLevel(logging.INFO)
LOG_SENSITIVE_DATA = False

GET_APP_RICH_PRESENCE = "Community.GetAppRichPresenceLocalization#1"
GET_LAST_PLAYED_TIMES = 'Player.ClientGetLastPlayedTimes#1'
CLOUD_CONFIG_DOWNLOAD = 'CloudConfigStore.Download#1'
REQUEST_FRIEND_PERSONA_STATES = "Chat.RequestFriendPersonaStates#1"
GET_RSA_KEY = "Authentication.GetPasswordRSAPublicKey#1"
LOGIN_CREDENTIALS = "Authentication.BeginAuthSessionViaCredentials#1"
UPDATE_TWO_FACTOR = "Authentication.UpdateAuthSessionWithSteamGuardCode#1"
CHECK_AUTHENTICATION_STATUS = "Authentication.PollAuthSessionStatus#1"

from betterproto import Message

<<<<<<< HEAD
=======
def _monkey_parse_from_string(self: Message, data: bytes) -> Message:
    #self.clear()
    return self.parse(data)

Message.ParseFromString = _monkey_parse_from_string
>>>>>>> e69c4600

class SteamLicense(NamedTuple):
    license_data: CMsgClientLicenseListLicense  # type: ignore[name-defined]
    shared: bool


class ProtobufClient:
    _PROTO_MASK = 0x80000000
    _ACCOUNT_ID_MASK = 0x0110000100000000
    _IP_OBFUSCATION_MASK = 0x606573A4
    _MSG_PROTOCOL_VERSION = 65580
    _MSG_CLIENT_PACKAGE_VERSION = 1561159470

    def __init__(self, set_socket : WebSocketClientProtocol):
        self._socket :                      WebSocketClientProtocol = set_socket
        #new auth flow
        self.rsa_handler:                   Optional[Callable[[EResult, int, int, int], Awaitable[None]]] = None
        self.login_handler:                 Optional[Callable[[EResult,CAuthentication_BeginAuthSessionViaCredentials_Response], Awaitable[None]]] = None
        self.two_factor_update_handler:     Optional[Callable[[EResult, str], Awaitable[None]]] = None
        self.poll_status_handler:           Optional[Callable[[EResult, CAuthentication_PollAuthSessionStatus_Response], Awaitable[None]]] = None
        #old auth flow. Used to confirm login and repeat logins using the refresh token.
        self.log_on_token_handler:          Optional[Callable[[EResult, Optional[int], Optional[int]], Awaitable[None]]] = None
        self._heartbeat_task:               Optional[asyncio.Task] = None #keeps our connection alive, essentially, by pinging the steam server.
        self.log_off_handler:               Optional[Callable[[EResult], Awaitable[None]]] = None
        #retrive information
        self.relationship_handler:          Optional[Callable[[bool, Dict[int, EFriendRelationship]], Awaitable[None]]] = None
        self.user_info_handler:             Optional[Callable[[int, ProtoUserInfo], Awaitable[None]]] = None
        self.user_nicknames_handler:        Optional[Callable[[dict], Awaitable[None]]] = None
        self.license_import_handler:        Optional[Callable[[int], Awaitable[None]]] = None
        self.app_info_handler:              Optional[Callable[[str, str, str, str, str], None]] = None
        self.package_info_handler:          Optional[Callable[[], None]] = None
        self.translations_handler:          Optional[Callable[[float, Any], Awaitable[None]]] = None
        self.stats_handler:                 Optional[Callable[[int, Any, Any], Awaitable[None]]] = None
        self.confirmed_steam_id:            Optional[int] = None #this should only be set when the steam id is confirmed. this occurs when we actually complete the login. before then, it will cause errors.
        self.times_handler:                 Optional[Callable[[int, int, int], Awaitable[None]]] = None
        self.times_import_finished_handler: Optional[Callable[[bool], Awaitable[None]]] = None
        self._session_id:                   Optional[int] = None
        self._job_id_iterator:              Iterator[int] = count(1) #this is actually clever. A lazy iterator that increments every time you call next.
        self.job_list : List[Dict[str,str]] = []

        self.collections = {'event': asyncio.Event(),
                            'collections': dict()}
        self._recv_task:                    Optional[Coroutine[Any, Any, Any]] = None
    async def close(self, send_log_off):
        if (self._recv_task is not None):
            self._recv_task.cancel()
        if send_log_off:
            await self.send_log_off_message()
        if self._heartbeat_task is not None:
            self._heartbeat_task.cancel()

    async def wait_closed(self):
        pass

    async def run(self):
        jobs_to_process = 0
        while True:
            if jobs_to_process < 2:
                for job in self.job_list[:1].copy():
                    logger.info(f"New job on list {job}")
                    jobs_to_process += 1
                    if job['job_name'] == "import_game_stats":
                        await self._import_game_stats(job['game_id'])
                        self.job_list.remove(job)
                    elif job['job_name'] == "import_collections":
                        await self._import_collections()
                        self.job_list.remove(job)
                    elif job['job_name'] == "import_game_times":
                        await self._import_game_time()
                        self.job_list.remove(job)
                    else:
                        self.job_list.remove(job)
                        logger.warning(f'Unknown job {job}')
            try:
                self._recv_task = asyncio.create_task(self._socket.recv())
                packet = await asyncio.wait_for(self._recv_task, 10)
                self._recv_task = None
                await self._process_packet(packet)
                if jobs_to_process > 0:
                    jobs_to_process -= 1
            except asyncio.TimeoutError:
                pass
            except asyncio.CancelledError: #occurs when we cancel the recv. only should occur if the socket is closing anyway.
                break
            finally:
                self._recv_task = None

    async def _send_service_method_with_name(self, message, target_job_name: str):
        emsg = EMsg.ServiceMethodCallFromClientNonAuthed if self.confirmed_steam_id is None else EMsg.ServiceMethodCallFromClient;
        job_id = next(self._job_id_iterator)
        await self._send(emsg, message, source_job_id=job_id, target_job_name= target_job_name)

    #new workflow:  say hello -> get rsa public key -> log on with password -> handle steam guard -> confirm login
    #each is getting a dedicated function so i don't go insane.
    #confirm login is the old log_on_token call.

    async def say_hello(self):
        """Say Hello to the server. Necessary before sending non-authed calls.

            If we don't do this, they will just shut down the websocket connection gracefully with "OK", which is most definitely not "OK"
        """
        message = CMsgClientHello()
        message.protocol_version = self._MSG_PROTOCOL_VERSION
        await self._send(EMsg.ClientHello,message)

    #send the get rsa key request
    #imho we should just do a send and receive back to back instead of this bouncing around, but whatever.
    async def get_rsa_public_key(self, account_name: str):
        message = CAuthentication_GetPasswordRSAPublicKey_Request()
        message.account_name = account_name
        await self._send_service_method_with_name(message, GET_RSA_KEY) #parsed from SteamKit's gobbledygook

    #process the received the rsa key response. Because we will need all the information about this process, we send the entire message up the chain.
    async def _process_rsa(self, result : EResult, body : bytes):
        message = CAuthentication_GetPasswordRSAPublicKey_Response().parse(body)
        logger.info("Received RSA KEY")
        #logger.info(pformat(message))
        if (self.rsa_handler is not None):
            await self.rsa_handler(result, int(message.publickey_mod, 16), int(message.publickey_exp, 16), message.timestamp)
        else:
            logger.warning("NO RSA HANDLER SET!")

    async def log_on_password(self, account_name:str, enciphered_password: bytes, timestamp: int, os_value: int):
        friendly_name: str = sock.gethostname() + " (GOG Galaxy)"

        #device details is readonly. So we can't do this the easy way.
        #device_details = CAuthentication_DeviceDetails()
        #device_details.device_friendly_name =
        #device_details.os_type = os_value if os_value >= 0 else 0
        #device_details.platform_type= EAuthTokenPlatformType.k_EAuthTokenPlatformType_SteamClient

        message = CAuthentication_BeginAuthSessionViaCredentials_Request()

        message.account_name = account_name
        #i think it needs to be in this format, but idk. This encoding makes it bytes,
        #but i believe when it's written to our packet it's made a string anway. MyPy probably won't like that though
        message.encrypted_password = base64.b64encode(enciphered_password).decode("utf-8") #type: ignore
        message.website_id = "Client"
        message.device_friendly_name = friendly_name
        message.encryption_timestamp = timestamp
        message.platform_type = EAuthTokenPlatformType.k_EAuthTokenPlatformType_SteamClient #no idea if this line will work.
        #message.persistence = ESessionPersistence.k_ESessionPersistence_Persistent # this is the default value and i have no idea how reflected enums work in python.

        #message.device_details = device_details
        #so let's do it the hard way.
        message.device_details.device_friendly_name = friendly_name
        message.device_details.os_type = os_value if os_value >= 0 else 0
        message.device_details.platform_type= EAuthTokenPlatformType.k_EAuthTokenPlatformType_SteamClient
        #message.guard_data = ""
        logger.info("Sending log on message using credentials in new authorization workflow")

        await self._send_service_method_with_name(message, LOGIN_CREDENTIALS)

    async def _process_login(self, result, body):
        message = CAuthentication_BeginAuthSessionViaCredentials_Response().parse(body)
        logger.info("Processing Login Response!")
        """
        client_id : int #the id assigned to us.
        steamid : int #the id of the user that signed in
        request_id : bytes #unique request id. needed for the polling function.
        interval : float #interval to poll on.
        allowed_confirmations : List[CAuthentication_AllowedConfirmation] #possible ways to authenticate for 2FA if needed.
        #    Note: Possible values:
        #       k_EAuthSessionGuardType_Unknown, k_EAuthSessionGuardType_None, k_EAuthSessionGuardType_EmailCode = 2, k_EAuthSessionGuardType_DeviceCode = 3,
        #       k_EAuthSessionGuardType_DeviceConfirmation = 4, k_EAuthSessionGuardType_EmailConfirmation = 5, k_EAuthSessionGuardType_MachineToken = 6,
        #   For the sake of copypasta, we're only supporting EmailCode, DeviceCode, and None. Unknown is expected, somewhat, but it's an error.
        weak_token : string #ignored
        agreement_session_url: string #ignored?
        extended_error_message : string #used for errors.
        """
        ##TODO: IF WE GET ERRORS UNSET THIS.
        #if (self.steam_id is None and message.steamid is not None):
        #    self.steam_id = message.steamidd
        if (self.login_handler is not None):
            await self.login_handler(result, message)
        else:
            logger.warning("NO LOGIN HANDLER SET!")

    async def update_steamguard_data(self, client_id: int, steam_id:int, code:str, code_type:EAuthSessionGuardType):
        message = CAuthentication_UpdateAuthSessionWithSteamGuardCode_Request()

        message.client_id = client_id
        message.steamid= steam_id
        message.code = code
        message.code_type = code_type

        await self._send_service_method_with_name(message, UPDATE_TWO_FACTOR)

    async def _process_steamguard_update(self, result, body):
        message = CAuthentication_UpdateAuthSessionWithSteamGuardCode_Response().parse(body)
        logger.info("Processing Two Factor Response!")
        #this gives us a confirm url, but as of this writing we can ignore it. so, just the result is necessary.

        if (self.two_factor_update_handler is not None):
            await self.two_factor_update_handler(result, message.agreement_session_url)
        else:
            logger.warning("NO TWO-FACTOR HANDLER SET!")

    async def poll_auth_status(self, client_id:int, request_id:bytes):
        message = CAuthentication_PollAuthSessionStatus_Request()
        message.client_id = client_id
        message.request_id = request_id

        await self._send_service_method_with_name(message, CHECK_AUTHENTICATION_STATUS)

    async def _process_auth_poll_status(self, result, body):
        message = CAuthentication_PollAuthSessionStatus_Response().parse(body)

        if (self.poll_status_handler is not None):
            await self.poll_status_handler(result, message)
        else:
            logger.warning("NO POLL STATUS HANDLER SET!")

    #old auth flow. Still necessary for remaining logged in and confirming after doing the new auth flow.
    async def _get_obfuscated_private_ip(self) -> int:
        logger.info('Websocket state is: %s' % self._socket.state.name)
        await self._socket.ensure_open()
        host, port = self._socket.local_address
        ip = int(ipaddress.IPv4Address(host))
        obfuscated_ip = ip ^ self._IP_OBFUSCATION_MASK
        logger.debug(f"Local obfuscated IP: {obfuscated_ip}")
        return obfuscated_ip

    #async def send_log_on_token_message(self, account_name: str, access_token: str, cell_id: int, machine_id: bytes, os_value: int):
    async def send_log_on_token_message(self, account_name: str, steam_id:int, access_token: str, cell_id: int, machine_id: bytes, os_value: int):
        #AccountInstance = SteamID.DesktopInstance; // use the default pc steam instance
        #AccountID = 0;
        #ClientOSType = Utils.GetOSType();
        #ClientLanguage = "english";
        #Username = pollResponse.AccountName,
        #AccessToken = pollResponse.RefreshToken,
        #ShouldSavePassword = True #err on side of caution in case this not being set causes them to ignore access token. then try false.
        resetSteamIDAfterThisCall : bool = False
        if (self.confirmed_steam_id is None):
            resetSteamIDAfterThisCall = True
            self.confirmed_steam_id = steam_id

        message = CMsgClientLogon()
        message.client_supplied_steam_id = steam_id
        message.protocol_version = self._MSG_PROTOCOL_VERSION
        message.client_package_version = self._MSG_CLIENT_PACKAGE_VERSION
        message.cell_id = cell_id
        message.client_language = "english"
        message.client_os_type = os_value if os_value >= 0 else 0
        message.obfuscated_private_ip.v4 = await self._get_obfuscated_private_ip()
        message.qos_level = 3
        message.machine_id = machine_id
        message.account_name = account_name
        #message.password = ""
        message.should_remember_password = True
        message.eresult_sentryfile = EResult.FileNotFound
        message.machine_name = sock.gethostname()
        message.access_token = access_token
        logger.info("Sending log on message using access token")
        awaitMe = self._send(EMsg.ClientLogon, message)
        if (resetSteamIDAfterThisCall):
            self.confirmed_steam_id = None
        await awaitMe


    async def _heartbeat(self, interval):
        message = CMsgClientHeartBeat()
        while True:
            await asyncio.sleep(interval)
            await self._send(EMsg.ClientHeartBeat, message)

    async def _process_client_log_on_response(self, body):
        logger.debug("Processing message ClientLogOnResponse")
        message = CMsgClientLogonResponse().parse(body)
        result = message.eresult
        interval = message.heartbeat_seconds
        if result == EResult.OK:
            self.confirmed_steam_id = message.client_supplied_steamid
            self._heartbeat_task = asyncio.create_task(self._heartbeat(interval))
        else:
            logger.info(f"Failed to log on, reason : {message}")
            logger.info(f"Extended info : {message.eresult_extended}")

        if self.log_on_token_handler is not None:
            account_id = message.client_supplied_steamid - self._ACCOUNT_ID_MASK if message.client_supplied_steamid else None
            await self.log_on_token_handler(result, message.client_supplied_steamid, account_id)
        else:
            logger.warning("NO LOGIN TOKEN HANDLER SET!")

    async def send_log_off_message(self):
        message = CMsgClientLogOff()
        logger.info("Sending log off message")
        try:
            await self._send(EMsg.ClientLogOff, message)
        except Exception as e:
            logger.error(f"Unable to send logoff message {repr(e)}")

    #retrieve info

    async def _import_game_stats(self, game_id):
        logger.info(f"Importing game stats for {game_id}")
        message = CMsgClientGetUserStats()
        message.game_id = int(game_id)
        await self._send(EMsg.ClientGetUserStats, message)

    async def _import_game_time(self):
        logger.info("Importing game times")
        job_id = next(self._job_id_iterator)
        message = CPlayer_GetLastPlayedTimes_Request()
        message.min_last_played = 0
        await self._send(EMsg.ServiceMethodCallFromClient, message, job_id, None, GET_LAST_PLAYED_TIMES)

    async def set_persona_state(self, state):
        message = CMsgClientChangeStatus()
        message.persona_state = state
        await self._send(EMsg.ClientChangeStatus, message)

    async def get_friends_statuses(self):
        job_id = next(self._job_id_iterator)
        message = CChat_RequestFriendPersonaStates_Request()
        await self._send(EMsg.ServiceMethodCallFromClient, message, job_id, None, REQUEST_FRIEND_PERSONA_STATES)

    async def get_user_infos(self, users, flags):
        message = CMsgClientRequestFriendData()
        message.friends.extend(users)
        message.persona_state_requested = flags
        await self._send(EMsg.ClientRequestFriendData, message)

    async def _import_collections(self):
        job_id = next(self._job_id_iterator)
        message = CCloudConfigStore_Download_Request()
        message_inside = CCloudConfigStore_NamespaceVersion()
        message_inside.enamespace = 1
        message.versions.append(message_inside)
        await self._send(EMsg.ServiceMethodCallFromClient, message, job_id, None, CLOUD_CONFIG_DOWNLOAD)

    async def get_packages_info(self, steam_licenses: List[SteamLicense]):
        logger.info("Sending call %s with %d package_ids", repr(EMsg.ClientPICSProductInfoRequest), len(steam_licenses))
        message = CMsgClientPICSProductInfoRequest()
        message.packages = list()

        for steam_license in steam_licenses:
            info = CMsgClientPICSProductInfoRequestPackageInfo()
            info.packageid = steam_license.license_data.package_id
            info.access_token = steam_license.license_data.access_token
            message.packages.append(info)

        await self._send(EMsg.ClientPICSProductInfoRequest, message)

    async def get_apps_info(self, app_ids : List[int]):
        logger.info("Sending call %s with %d app_ids", repr(EMsg.ClientPICSProductInfoRequest), len(app_ids))
        message = CMsgClientPICSProductInfoRequest()

        for app_id in app_ids:
            message.apps.append(app_id)

        await self._send(EMsg.ClientPICSProductInfoRequest, message)

    async def get_presence_localization(self, appid: int , language: str = 'english'):
        logger.info(f"Sending call for rich presence localization with {appid}, {language}")
        message = CCommunity_GetAppRichPresenceLocalization_Request()

        message.appid = appid
        message.language = language

        job_id = next(self._job_id_iterator)
        await self._send(EMsg.ServiceMethodCallFromClient, message, job_id, None,
                         target_job_name=GET_APP_RICH_PRESENCE)

    async def _send(self, emsg : EMsg, message: Message, source_job_id: Optional[int] = None,
                    target_job_id: Optional[int] = None, target_job_name: Optional[str] = None):
        proto_header = CMsgProtoBufHeader()

        if self.confirmed_steam_id is not None:
            proto_header.steamid = self.confirmed_steam_id
        else:
            proto_header.steamid = 0 + self._ACCOUNT_ID_MASK
        if self._session_id is not None:
            proto_header.client_sessionid = self._session_id
        if source_job_id is not None:
            proto_header.jobid_source = source_job_id
        if target_job_id is not None:
            proto_header.jobid_target = target_job_id
        if target_job_name is not None:
            proto_header.target_job_name = target_job_name

        header = bytes(proto_header)
        body = bytes(message)

        #Magic string decoded: < = little endian. 2I = 2 x unsigned integer.
        #emsg | proto_mash is the first UInt, length of header is the second UInt.
        data = struct.pack("<2I", emsg | self._PROTO_MASK, len(header))
        data = data + header + body

        if LOG_SENSITIVE_DATA:
            logger.info("[Out] %s (%dB), params:\n", repr(emsg), len(data), repr(message))
        else:
            logger.info("[Out] %s (%dB)", repr(emsg), len(data))
        await self._socket.send(data)

    async def _process_packet(self, packet: bytes):
        package_size = len(packet)
        #packets reserve the first 8 bytes for the Message code (emsg) and
        logger.debug("Processing packet of %d bytes", package_size)

        if package_size < 8:
            logger.warning("Package too small, ignoring...")
            return

        raw_emsg = int.from_bytes(packet[:4], "little")
        emsg: int = raw_emsg & ~self._PROTO_MASK

        if raw_emsg & self._PROTO_MASK != 0:
            header_len = int.from_bytes(packet[4:8], "little")
            header = CMsgProtoBufHeader().parse(packet[8:8 + header_len])

            if header.client_sessionid != 0:
                if self._session_id is None:
                    logger.info("New session id: %d", header.client_sessionid)
                    self._session_id = header.client_sessionid
                if self._session_id != header.client_sessionid:
                    logger.warning('Received session_id %s while client one is %s', header.client_sessionid, self._session_id)

            await self._process_message(emsg, header, packet[8 + header_len:])
        else:
            logger.warning("Packet for %d -> EMsg.%s with extended header - ignoring", emsg, EMsg(emsg).name)

    async def _process_message(self, emsg: int, header: CMsgProtoBufHeader, body: bytes):
        logger.info("[In] %d -> EMsg.%s", emsg, EMsg(emsg).name)
        if emsg == EMsg.Multi:
            await self._process_multi(body)
        elif emsg == EMsg.ClientLogOnResponse:
            await self._process_client_log_on_response(body)
        elif emsg == EMsg.ClientLoggedOff:
            await self._process_client_logged_off(body)
        elif emsg == EMsg.ClientFriendsList:
            await self._process_client_friend_list(body)
        elif emsg == EMsg.ClientPersonaState:
            await self._process_client_persona_state(body)
        elif emsg == EMsg.ClientLicenseList:
            await self._process_license_list(body)
        elif emsg == EMsg.ClientPICSProductInfoResponse:
            await self._process_product_info_response(body)
        elif emsg == EMsg.ClientGetUserStatsResponse:
            await self._process_user_stats_response(body)
        elif emsg == EMsg.ClientAccountInfo:
            await self._process_account_info(body)
        elif emsg == EMsg.ClientPlayerNicknameList:
            await self._process_user_nicknames(body)
        elif emsg == EMsg.ServiceMethod:
            await self._process_service_method_response(header.target_job_name, int(header.jobid_target), header.eresult, body)
        elif emsg == EMsg.ServiceMethodResponse:
            await self._process_service_method_response(header.target_job_name, int(header.jobid_target), header.eresult, body)
        else:
            logger.warning("Ignored message %d", emsg)

    async def _process_multi(self, body: bytes):
        logger.debug("Processing message Multi")
        message = CMsgMulti().parse(body)
        if message.size_unzipped > 0:
            loop = asyncio.get_running_loop()
            data = await loop.run_in_executor(None, gzip.decompress, message.message_body)
        else:
            data = message.message_body

        data_size = len(data)
        offset = 0
        size_bytes = 4
        while offset + size_bytes <= data_size:
            size = int.from_bytes(data[offset:offset + size_bytes], "little")
            await self._process_packet(data[offset + size_bytes:offset + size_bytes + size])
            offset += size_bytes + size
        logger.debug("Finished processing message Multi")

    async def _process_account_info(self, body: bytes):
        logger.debug("Processing message ClientAccountInfo")
        #message = CMsgClientAccountInfo().parse(body)
        logger.info("Client Account Info Message currently unused. It it redundant")

    async def _process_client_logged_off(self, body: bytes):
        logger.debug("Processing message ClientLoggedOff")
        message = CMsgClientLoggedOff().parse(body)
        result = message.eresult

        assert self._heartbeat_task is not None
        self._heartbeat_task.cancel()

        if self.log_off_handler is not None:
            await self.log_off_handler(result)

    async def _process_user_nicknames(self, body: bytes):
        logger.debug("Processing message ClientPlayerNicknameList")
        message = CMsgClientPlayerNicknameList().parse(body)
        nicknames = {}
        for player_nickname in message.nicknames:
            nicknames[str(player_nickname.steamid)] = player_nickname.nickname

        await self.user_nicknames_handler(nicknames)

    async def _process_client_friend_list(self, body: bytes):
        logger.debug("Processing message ClientFriendsList")
        if self.relationship_handler is None:
            return

        message = CMsgClientFriendsList().parse(body)

        friends = {}
        for relationship in message.friends:
            steam_id = relationship.ulfriendid
            details = SteamId.parse(steam_id)
            if details.type_ == EAccountType.Individual:
                friends[steam_id] = EFriendRelationship(relationship.efriendrelationship)

        await self.relationship_handler(message.bincremental, friends)

    async def _process_client_persona_state(self, body: bytes):
        logger.debug("Processing message ClientPersonaState")
        if self.user_info_handler is None:
            return

        message = CMsgClientPersonaState().parse(body)

        for user in message.friends:
            user_id = user.friendid
            if user_id == self.confirmed_steam_id and user.game_played_app_id != 0:
                await self.get_apps_info([user.game_played_app_id])

            user_info = ProtoUserInfo(
                name=user.player_name,
                avatar_hash=user.avatar_hash,
                state=EPersonaState(user.persona_state),
                game_id=user.gameid
            )

            rich_presence: Dict[str, str] = {}
            for element in user.rich_presence:
                rich_presence[element.key] = element.value
                if element.key == 'status' and element.value:
                    if "#" in element.value:
                        await self.translations_handler(user.gameid)
                if element.key == 'steam_display' and element.value:
                    if "#" in element.value:
                        await self.translations_handler(user.gameid)

            user_info.rich_presence = rich_presence
            user_info.game_name = user.game_name

            await self.user_info_handler(user_id, user_info)

    async def _process_license_list(self, body: bytes):
        logger.debug("Processing message ClientLicenseList")
        if self.license_import_handler is None:
            return

        message = CMsgClientLicenseList().parse(body)

        licenses_to_check = []

        for license_ in message.licenses:
            # license_.type 1024 = free games
            # license_.flags 520 = unidentified trash entries (games which are not owned nor are free)
            if license_.flags == 520:
                continue

            if license_.package_id == 0:
                # Packageid 0 contains trash entries for every user
                logger.debug("Skipping packageid 0 ")
                continue

            if license_.owner_id == int(self.confirmed_steam_id - self._ACCOUNT_ID_MASK):
                licenses_to_check.append(SteamLicense(license_data=license_, shared=False))
            else:
                if license_.package_id in licenses_to_check:
                    continue
                licenses_to_check.append(SteamLicense(license_data=license_, shared=True))

        await self.license_import_handler(licenses_to_check)

    async def _process_product_info_response(self, body : bytes):
        logger.debug("Processing message ClientPICSProductInfoResponse")
        message = CMsgClientPICSProductInfoResponse().parse(body)
        apps_to_parse: List[str] = []

        def product_info_handler(packages: List[CMsgClientPICSProductInfoResponsePackageInfo], apps: List[CMsgClientPICSProductInfoResponseAppInfo]):
            for info in packages:
                self.package_info_handler()

                package_id = str(info.packageid)
                package_content = vdf.binary_loads(info.buffer[4:])
                package = package_content.get(package_id)
                if package is None:
                    continue

                for app in package['appids'].values():
                    appid = str(app)
                    self.app_info_handler(package_id=package_id, appid=appid)
                    apps_to_parse.append(app)

            for info in apps:
                app_content : dict = vdf.loads(info.buffer[:-1].decode('utf-8', 'replace'))
                appid = str(app_content['appinfo']['appid'])
                try:
                    type_ : str = app_content['appinfo']['common']['type'].lower()
                    title : str = app_content['appinfo']['common']['name']
                    parent : Optional[str] = None
                    if 'extended' in app_content['appinfo'] and type_ == 'dlc':
                        parent = app_content['appinfo']['extended']['dlcforappid']
                        logger.debug(f"Retrieved dlc {title} for {parent}")
                    if type_ == 'game':
                        logger.debug(f"Retrieved game {title}")
                    self.app_info_handler(appid=appid, title=title, type_=type_, parent=parent)
                except KeyError:
                    logger.warning(f"Unrecognized app structure {app_content}")
                    self.app_info_handler(appid=appid, title='unknown', type_='unknown', parent=None)

        loop = asyncio.get_running_loop()
        await loop.run_in_executor(None, product_info_handler, message.packages, message.apps)

        if len(apps_to_parse) > 0:
            logger.debug("Apps to parse: %s", str(apps_to_parse))
            await self.get_apps_info(apps_to_parse)

    async def _process_rich_presence_translations(self, body: bytes):
        message = CCommunity_GetAppRichPresenceLocalization_Response().parse(body)

        # keeping info log for further rich presence improvements
        logger.info(f"Received information about rich presence translations for {message.appid}")
        await self.translations_handler(message.appid, message.token_lists)

    async def _process_user_stats_response(self, body: bytes):
        logger.debug("Processing message ClientGetUserStatsResponse")
        message = CMsgClientGetUserStatsResponse().parse(body)

        game_id = str(message.game_id)
        stats = message.stats
        achievement_blocks = message.achievement_blocks
        achievements_schema = vdf.binary_loads(message.schema, merge_duplicate_keys=False)

        self.stats_handler(game_id, stats, achievement_blocks, achievements_schema)

    async def _process_user_time_response(self, body: bytes):
        message = CPlayer_GetLastPlayedTimes_Response().parse(body)
        for game in message.games:
            logger.debug(f"Processing game times for game {game.appid}, playtime: {game.playtime_forever} last time played: {game.last_playtime}")
            await self.times_handler(game.appid, game.playtime_forever, game.last_playtime)
        await self.times_import_finished_handler(True)

    async def _process_collections_response(self, body: bytes):
        message = CCloudConfigStore_Download_Response().parse(body)

        for data in message.data:
            for entry in data.entries:
                try:
                    loaded_val = json.loads(entry.value)
                    self.collections['collections'][loaded_val['name']] = loaded_val['added']
                except:
                    pass
        self.collections['event'].set()

    async def _process_service_method_response(self, target_job_name: str, target_job_id: int, eresult: EResult, body: bytes):
        logger.info("Processing message ServiceMethodResponse %s", target_job_name)
        if target_job_name == GET_APP_RICH_PRESENCE:
            await self._process_rich_presence_translations(body)
        elif target_job_name == GET_LAST_PLAYED_TIMES:
            await self._process_user_time_response(body)
        elif target_job_name == CLOUD_CONFIG_DOWNLOAD:
            await self._process_collections_response(body)
        #elif target_job_name == REQUEST_FRIEND_PERSONA_STATES:
            #pass #no idea what to do here. for now, having it error will let me know when it's called so i can see wtf to do with it.
        elif target_job_name == GET_RSA_KEY:
            await self._process_rsa(eresult, body)
        elif target_job_name == LOGIN_CREDENTIALS:
            await self._process_login(eresult, body)
        elif target_job_name == UPDATE_TWO_FACTOR:
            await self._process_steamguard_update(eresult, body)
        elif target_job_name == CHECK_AUTHENTICATION_STATUS:
            await self._process_auth_poll_status(eresult, body)
        else:
            logger.warning("Unparsed message, no idea what it is. Tell me")
            logger.warning("job name: \"" + target_job_name + "\"")<|MERGE_RESOLUTION|>--- conflicted
+++ resolved
@@ -98,16 +98,6 @@
 UPDATE_TWO_FACTOR = "Authentication.UpdateAuthSessionWithSteamGuardCode#1"
 CHECK_AUTHENTICATION_STATUS = "Authentication.PollAuthSessionStatus#1"
 
-from betterproto import Message
-
-<<<<<<< HEAD
-=======
-def _monkey_parse_from_string(self: Message, data: bytes) -> Message:
-    #self.clear()
-    return self.parse(data)
-
-Message.ParseFromString = _monkey_parse_from_string
->>>>>>> e69c4600
 
 class SteamLicense(NamedTuple):
     license_data: CMsgClientLicenseListLicense  # type: ignore[name-defined]
