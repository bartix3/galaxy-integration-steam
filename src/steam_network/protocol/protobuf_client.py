--- conflicted
+++ resolved
@@ -66,11 +66,8 @@
 )
 from .messages.steammessages_clientserver_appinfo_pb2 import (
     CMsgClientPICSProductInfoRequest,
-<<<<<<< HEAD
-=======
     CMsgClientPICSProductInfoRequestPackageInfo,
     CMsgClientPICSProductInfoRequestAppInfo,
->>>>>>> d59d8939
     CMsgClientPICSProductInfoResponse,
 )
 from .messages.service_cloudconfigstore_pb2 import (
@@ -85,11 +82,8 @@
 
 from ..caches.games_cache import App, SteamLicense, SteamPackage
 
-<<<<<<< HEAD
-=======
 from .steam_types import SteamId, ProtoUserInfo
 
->>>>>>> d59d8939
 logger = logging.getLogger(__name__)
 logger.setLevel(logging.INFO)
 LOG_SENSITIVE_DATA = False
@@ -103,14 +97,6 @@
 UPDATE_TWO_FACTOR = "Authentication.UpdateAuthSessionWithSteamGuardCode#1"
 CHECK_AUTHENTICATION_STATUS = "Authentication.PollAuthSessionStatus#1"
 
-<<<<<<< HEAD
-
-class SteamLicense(NamedTuple):
-    license: CMsgClientLicenseList.License  # type: ignore[name-defined]
-    shared: bool
-
-=======
->>>>>>> d59d8939
 
 class ProtobufClient:
     _PROTO_MASK = 0x80000000
@@ -134,17 +120,10 @@
         self.relationship_handler:          Optional[Callable[[bool, Dict[int, EFriendRelationship]], Awaitable[None]]] = None
         self.user_info_handler:             Optional[Callable[[int, ProtoUserInfo], Awaitable[None]]] = None
         self.user_nicknames_handler:        Optional[Callable[[dict], Awaitable[None]]] = None
-<<<<<<< HEAD
-        self.license_import_handler:        Optional[Callable[[int], Awaitable[None]]] = None
-        self.app_info_handler:              Optional[Callable] = None
-        self.package_info_handler:          Optional[Callable[[], None]] = None
-        self.translations_handler:          Optional[Callable[[int, Any], Awaitable[None]]] = None
-=======
         self.license_import_handler:        Optional[Callable[[List[SteamLicense]], Awaitable[None]]] = None
         self.package_handler:               Optional[Callable[[List[SteamPackage]], List[int]]] = None
         self.app_handler:                   Optional[Callable[[List[App]], None]] = None
         self.translations_handler:          Optional[Callable[[float, Any], Awaitable[None]]] = None
->>>>>>> d59d8939
         self.stats_handler:                 Optional[Callable[[int, Any, Any], Awaitable[None]]] = None
         self.confirmed_steam_id:            Optional[int] = None #this should only be set when the steam id is confirmed. this occurs when we actually complete the login. before then, it will cause errors.
         self.times_handler:                 Optional[Callable[[int, int, int], Awaitable[None]]] = None
@@ -219,96 +198,60 @@
 
     #send the get rsa key request
     async def get_rsa_public_key(self, account_name: str):
-<<<<<<< HEAD
-        """ Send a request to steam's servers for them to generate a public key for the account name provided. 
-        
-        Each request generates a unique key for each login attempt, so this cannot be cached. It's also not vulnerable to replay attacks. 
-=======
         """ Send a request to steam's servers for them to generate a public key for the account name provided.
 
         Each request generates a unique key for each login attempt, so this cannot be cached. It's also not vulnerable to replay attacks.
->>>>>>> d59d8939
         """
         message = CAuthentication_GetPasswordRSAPublicKey_Request()
         message.account_name = account_name
         await self._send_service_method_with_name(message, GET_RSA_KEY) #parsed from SteamKit's gobbledygook
 
     #process the received the rsa key response. Because we will need all the information about this process, we send the entire message up the chain.
-<<<<<<< HEAD
-    async def _process_rsa(self, result, body):
-        """ Receive the response to the RSA request sent in get_rsa_public_key
-        
-        parses the message and retrieves the data from it, then sends this along to the handler so it can further process it.
-        """
-        message = CAuthentication_GetPasswordRSAPublicKey_Response()
-        message.ParseFromString(body)
-=======
     async def _process_rsa(self, result : EResult, body : bytes):
         """ Receive the response to the RSA request sent in get_rsa_public_key
 
         parses the message and retrieves the data from it, then sends this along to the handler so it can further process it.
         """
         message = CAuthentication_GetPasswordRSAPublicKey_Response().parse(body)
->>>>>>> d59d8939
         logger.info("Received RSA KEY")
         if (self.rsa_handler is not None):
             await self.rsa_handler(result, int(message.publickey_mod, 16), int(message.publickey_exp, 16), message.timestamp)
         else:
             logger.warning("NO RSA HANDLER SET!")
 
-<<<<<<< HEAD
-    async def log_on_password(self, account_name, enciphered_password: str, timestamp: int, os_value):
-        """Send a request to begin authentication using a user name and enciphered password. 
-
-
-=======
     async def log_on_password(self, account_name:str, enciphered_password: bytes, timestamp: int, os_value: int):
         """Send a request to begin authentication using a user name and enciphered password.
 
 
->>>>>>> d59d8939
         """
         friendly_name: str = sock.gethostname() + " (GOG Galaxy)"
 
         message = CAuthentication_BeginAuthSessionViaCredentials_Request()
 
         message.account_name = account_name
-<<<<<<< HEAD
-        message.encrypted_password = base64.b64encode(enciphered_password) #i think it needs to be in this format, we can try doing it without after if it doesn't work.
-=======
         #protobuf definition uses string, so we need this to be a string. but we can't parse the regular text as
         #a string because it's enciphered and contains illegal characters. b64 fixes this.
         #Then we make it a utf-8 string, and better proto then makes it bytes again when it's packed alongside all other message fields and sent along the websocket.
         #inelegant but the price you pay for proper type checking.
         message.encrypted_password = str(base64.b64encode(enciphered_password), "utf-8")
->>>>>>> d59d8939
         message.website_id = "Client"
         message.device_friendly_name = friendly_name
         message.encryption_timestamp = timestamp
         message.platform_type = EAuthTokenPlatformType.k_EAuthTokenPlatformType_SteamClient #no idea if this line will work.
         #message.persistence = ESessionPersistence.k_ESessionPersistence_Persistent # this is the default value and i have no idea how reflected enums work in python.
 
-<<<<<<< HEAD
-        #device details is readonly. So we can't do this the easy way by creating a new instance and populating it directly. 
-=======
         #device details was readonly in protobuf. may still be readonly now. So we can't do this the easy way by creating a new instance and populating it directly.
->>>>>>> d59d8939
         #so let's do it the hard way.
         message.device_details.device_friendly_name = friendly_name
         message.device_details.os_type = os_value if os_value >= 0 else 0
         message.device_details.platform_type= EAuthTokenPlatformType.k_EAuthTokenPlatformType_SteamClient
-<<<<<<< HEAD
-        
-=======
-
->>>>>>> d59d8939
+
         logger.info("Sending log on message using credentials in new authorization workflow")
 
         await self._send_service_method_with_name(message, LOGIN_CREDENTIALS)
 
     async def _process_login(self, result, body):
-        message = CAuthentication_BeginAuthSessionViaCredentials_Response()
-        message.ParseFromString(body)
+        message = CAuthentication_BeginAuthSessionViaCredentials_Response().parse(body)
         logger.info("Processing Login Response!")
         ##TODO: IF WE GET ERRORS UNSET THIS.
         #if (self.steam_id is None and message.steamid is not None):
@@ -329,8 +272,7 @@
         await self._send_service_method_with_name(message, UPDATE_TWO_FACTOR)
 
     async def _process_steamguard_update(self, result, body):
-        message = CAuthentication_UpdateAuthSessionWithSteamGuardCode_Response()
-        message.ParseFromString(body)
+        message = CAuthentication_UpdateAuthSessionWithSteamGuardCode_Response().parse(body)
         logger.info("Processing Two Factor Response!")
         #this gives us a confirm url, but as of this writing we can ignore it. so, just the result is necessary.
 
@@ -347,8 +289,7 @@
         await self._send_service_method_with_name(message, CHECK_AUTHENTICATION_STATUS)
 
     async def _process_auth_poll_status(self, result, body):
-        message = CAuthentication_PollAuthSessionStatus_Response()
-        message.ParseFromString(body)
+        message = CAuthentication_PollAuthSessionStatus_Response().parse(body)
 
         if (self.poll_status_handler is not None):
             await self.poll_status_handler(result, message)
@@ -366,11 +307,7 @@
         return obfuscated_ip
 
     async def send_log_on_token_message(self, account_name: str, steam_id:int, access_token: str, cell_id: int, machine_id: bytes, os_value: int):
-<<<<<<< HEAD
-        
-=======
-
->>>>>>> d59d8939
+
         resetSteamIDAfterThisCall : bool = False
         if (self.confirmed_steam_id is None):
             resetSteamIDAfterThisCall = True
@@ -387,11 +324,7 @@
         message.qos_level = 3
         message.machine_id = machine_id
         message.account_name = account_name
-<<<<<<< HEAD
-        message.should_remember_password = True #even though we don't use a password, this must be true or the refresh token is automatically revoked when we log out. 
-=======
         message.should_remember_password = True #even though we don't use a password, this must be true or the refresh token is automatically revoked when we log out.
->>>>>>> d59d8939
         message.eresult_sentryfile = EResult.FileNotFound
         message.machine_name = sock.gethostname()
         message.access_token = access_token
@@ -410,8 +343,7 @@
 
     async def _process_client_log_on_response(self, body):
         logger.debug("Processing message ClientLogOnResponse")
-        message = CMsgClientLogonResponse()
-        message.ParseFromString(body)
+        message = CMsgClientLogonResponse().parse(body)
         result = message.eresult
         interval = message.heartbeat_seconds
         if result == EResult.OK:
@@ -479,38 +411,22 @@
         logger.info("Sending call %s with %d package_ids", repr(EMsg.ClientPICSProductInfoRequest), len(steam_licenses))
         message = CMsgClientPICSProductInfoRequest()
 
-<<<<<<< HEAD
-        for steam_license in steam_licenses:
-            info = message.packages.add()
-            info.packageid = steam_license.license.package_id
-            info.access_token = steam_license.license.access_token
+        message.packages = [CMsgClientPICSProductInfoRequestPackageInfo(x.package_id, x.access_token) for x in steam_licenses]
 
         await self._send(EMsg.ClientPICSProductInfoRequest, message)
 
-    async def get_apps_info(self, app_ids):
-=======
-        message.packages = [CMsgClientPICSProductInfoRequestPackageInfo(x.package_id, x.access_token) for x in steam_licenses]
-
-        await self._send(EMsg.ClientPICSProductInfoRequest, message)
-
     async def get_apps_info(self, app_ids: List[int]):
->>>>>>> d59d8939
         logger.info("Sending call %s with %d app_ids", repr(EMsg.ClientPICSProductInfoRequest), len(app_ids))
         message = CMsgClientPICSProductInfoRequest()
 
         for app_id in app_ids:
-<<<<<<< HEAD
-            info = message.apps.add()
-            info.appid = app_id
-=======
             appinfo = CMsgClientPICSProductInfoRequestAppInfo()
             appinfo.appid = app_id
             message.apps.append(appinfo)
->>>>>>> d59d8939
 
         await self._send(EMsg.ClientPICSProductInfoRequest, message)
 
-    async def get_presence_localization(self, appid, language='english'):
+    async def get_presence_localization(self, appid: int , language: str = 'english'):
         logger.info(f"Sending call for rich presence localization with {appid}, {language}")
         message = CCommunity_GetAppRichPresenceLocalization_Request()
 
@@ -521,26 +437,10 @@
         await self._send(EMsg.ServiceMethodCallFromClient, message, job_id, None,
                          target_job_name= GET_APP_RICH_PRESENCE)
 
-    async def accept_update_machine_auth(self, jobid_target, sha_hash, offset, filename, cubtowrite):
-        message = CMsgClientUpdateMachineAuthResponse()
-        message.filename = filename
-        message.eresult = EResult.OK
-        message.sha_file = sha_hash
-        message.getlasterror = 0
-        message.offset = offset
-        message.cubwrote = cubtowrite
-
-        await self._send(EMsg.ClientUpdateMachineAuthResponse, message, None, jobid_target, None)
-
-    async def _send(
-        self,
-        emsg,
-        message,
-        source_job_id=None,
-        target_job_id=None,
-        target_job_name=None
-    ):
+    async def _send(self, emsg : EMsg, message: Message, source_job_id: Optional[int] = None,
+                    target_job_id: Optional[int] = None, target_job_name: Optional[str] = None):
         proto_header = CMsgProtoBufHeader()
+
         if self.confirmed_steam_id is not None:
             proto_header.steamid = self.confirmed_steam_id
         else:
@@ -554,14 +454,11 @@
         if target_job_name is not None:
             proto_header.target_job_name = target_job_name
 
-        header = proto_header.SerializeToString()
-
-<<<<<<< HEAD
-        body = message.SerializeToString()
-=======
+        header = bytes(proto_header)
+        body = bytes(message)
+
         #Magic string decoded: < = little endian. 2I = 2 x unsigned integer.
         #emsg | proto_mash is the first UInt, length of header is the second UInt.
->>>>>>> d59d8939
         data = struct.pack("<2I", emsg | self._PROTO_MASK, len(header))
         data = data + header + body
 
@@ -571,36 +468,32 @@
             logger.info("[Out] %s (%dB)", repr(emsg), len(data))
         await self._socket.send(data)
 
-    async def _process_packet(self, packet):
+    async def _process_packet(self, packet: bytes):
         package_size = len(packet)
         logger.debug("Processing packet of %d bytes", package_size)
         if package_size < 8:
             logger.warning("Package too small, ignoring...")
-<<<<<<< HEAD
-        raw_emsg = struct.unpack("<I", packet[:4])[0]
-        emsg: int = raw_emsg & ~self._PROTO_MASK
-=======
             return
 
         raw_emsg = int.from_bytes(packet[:4], "little")
         emsg: int = raw_emsg & ~self._PROTO_MASK
 
->>>>>>> d59d8939
         if raw_emsg & self._PROTO_MASK != 0:
-            header_len = struct.unpack("<I", packet[4:8])[0]
-            header = CMsgProtoBufHeader()
-            header.ParseFromString(packet[8:8 + header_len])
+            header_len = int.from_bytes(packet[4:8], "little")
+            header = CMsgProtoBufHeader().parse(packet[8:8 + header_len])
+
             if header.client_sessionid != 0:
                 if self._session_id is None:
                     logger.info("New session id: %d", header.client_sessionid)
                     self._session_id = header.client_sessionid
                 if self._session_id != header.client_sessionid:
-                    logger.warning('Received session_id %s while client one is %s', header.client_sessionId, self._session_id)
+                    logger.warning('Received session_id %s while client one is %s', header.client_sessionid, self._session_id)
+
             await self._process_message(emsg, header, packet[8 + header_len:])
         else:
             logger.warning("Packet for %d -> EMsg.%s with extended header - ignoring", emsg, EMsg(emsg).name)
 
-    async def _process_message(self, emsg: int, header, body):
+    async def _process_message(self, emsg: int, header: CMsgProtoBufHeader, body: bytes):
         logger.info("[In] %d -> EMsg.%s", emsg, EMsg(emsg).name)
         if emsg == EMsg.Multi:
             await self._process_multi(body)
@@ -623,16 +516,15 @@
         elif emsg == EMsg.ClientPlayerNicknameList:
             await self._process_user_nicknames(body)
         elif emsg == EMsg.ServiceMethod:
-            await self._process_service_method_response(header.target_job_name, header.jobid_target, header.eresult, body)
+            await self._process_service_method_response(header.target_job_name, int(header.jobid_target), header.eresult, body)
         elif emsg == EMsg.ServiceMethodResponse:
-            await self._process_service_method_response(header.target_job_name, header.jobid_target, header.eresult, body)
+            await self._process_service_method_response(header.target_job_name, int(header.jobid_target), header.eresult, body)
         else:
             logger.warning("Ignored message %d", emsg)
 
-    async def _process_multi(self, body):
+    async def _process_multi(self, body: bytes):
         logger.debug("Processing message Multi")
-        message = CMsgMulti()
-        message.ParseFromString(body)
+        message = CMsgMulti().parse(body)
         if message.size_unzipped > 0:
             loop = asyncio.get_running_loop()
             data = await loop.run_in_executor(None, gzip.decompress, message.message_body)
@@ -643,21 +535,19 @@
         offset = 0
         size_bytes = 4
         while offset + size_bytes <= data_size:
-            size = struct.unpack("<I", data[offset:offset + size_bytes])[0]
+            size = int.from_bytes(data[offset:offset + size_bytes], "little")
             await self._process_packet(data[offset + size_bytes:offset + size_bytes + size])
             offset += size_bytes + size
         logger.debug("Finished processing message Multi")
 
-    async def _process_account_info(self, body):
+    async def _process_account_info(self, body: bytes):
         logger.debug("Processing message ClientAccountInfo")
-        #message = CMsgClientAccountInfo()
-        #message.ParseFromString(body)
+        #message = CMsgClientAccountInfo().parse(body)
         logger.info("Client Account Info Message currently unused. It it redundant")
 
-    async def _process_client_logged_off(self, body):
+    async def _process_client_logged_off(self, body: bytes):
         logger.debug("Processing message ClientLoggedOff")
-        message = CMsgClientLoggedOff()
-        message.ParseFromString(body)
+        message = CMsgClientLoggedOff().parse(body)
         result = message.eresult
 
         assert self._heartbeat_task is not None
@@ -666,23 +556,22 @@
         if self.log_off_handler is not None:
             await self.log_off_handler(result)
 
-    async def _process_user_nicknames(self, body):
+    async def _process_user_nicknames(self, body: bytes):
         logger.debug("Processing message ClientPlayerNicknameList")
-        message = CMsgClientPlayerNicknameList()
-        message.ParseFromString(body)
+        message = CMsgClientPlayerNicknameList().parse(body)
         nicknames = {}
         for player_nickname in message.nicknames:
             nicknames[str(player_nickname.steamid)] = player_nickname.nickname
 
         await self.user_nicknames_handler(nicknames)
 
-    async def _process_client_friend_list(self, body):
+    async def _process_client_friend_list(self, body: bytes):
         logger.debug("Processing message ClientFriendsList")
         if self.relationship_handler is None:
             return
 
-        message = CMsgClientFriendsList()
-        message.ParseFromString(body)
+        message = CMsgClientFriendsList().parse(body)
+
         friends = {}
         for relationship in message.friends:
             steam_id = relationship.ulfriendid
@@ -692,44 +581,15 @@
 
         await self.relationship_handler(message.bincremental, friends)
 
-    async def _process_client_persona_state(self, body):
+    async def _process_client_persona_state(self, body: bytes):
         logger.debug("Processing message ClientPersonaState")
         if self.user_info_handler is None:
             return
 
-        message = CMsgClientPersonaState()
-        message.ParseFromString(body)
+        message = CMsgClientPersonaState().parse(body)
 
         for user in message.friends:
             user_id = user.friendid
-<<<<<<< HEAD
-            if user_id == self.confirmed_steam_id and int(user.game_played_app_id) != 0:
-                await self.get_apps_info([int(user.game_played_app_id)])
-            user_info = ProtoUserInfo()
-            if user.HasField("player_name"):
-                user_info.name = user.player_name
-            if user.HasField("avatar_hash"):
-                user_info.avatar_hash = user.avatar_hash
-            if user.HasField("persona_state"):
-                user_info.state = EPersonaState(user.persona_state)
-            if user.HasField("gameid"):
-                user_info.game_id = user.gameid
-                rich_presence: Dict[str, str] = {}
-                for element in user.rich_presence:
-                    if type(element.value) == bytes:
-                        logger.warning(f"Unsupported presence type: {type(element.value)} {element.value}")
-                        rich_presence = {}
-                        break
-                    rich_presence[element.key] = element.value
-                    if element.key == 'status' and element.value:
-                        if "#" in element.value:
-                            await self.translations_handler(user.gameid)
-                    if element.key == 'steam_display' and element.value:
-                        if "#" in element.value:
-                            await self.translations_handler(user.gameid)
-                user_info.rich_presence = rich_presence
-            if user.HasField("game_name"):
-=======
             if user_id == self.confirmed_steam_id and user.game_played_app_id != 0:
                 await self.get_apps_info([user.game_played_app_id])
 
@@ -755,48 +615,37 @@
                         await self.translations_handler(user.gameid)
 
                 user_info.rich_presence = rich_presence
->>>>>>> d59d8939
                 user_info.game_name = user.game_name
 
             await self.user_info_handler(user_id, user_info)
 
-    async def _process_license_list(self, body):
+    async def _process_license_list(self, body: bytes):
         logger.debug("Processing message ClientLicenseList")
         if self.license_import_handler is None:
             return
 
-        message = CMsgClientLicenseList()
-        message.ParseFromString(body)
+        message = CMsgClientLicenseList().parse(body)
 
         # list of licenses the user owns
         licensed_apps: List[SteamLicense] = []
 
-        for license in message.licenses:
-            # license.type 1024 = free games
-            # license.flags 520 = unidentified trash entries (games which are not owned nor are free)
-            if int(license.flags) == 520:
+        for license_ in message.licenses:
+            # license_.type 1024 = free games
+            # license_.flags 520 = unidentified trash entries (games which are not owned nor are free)
+            if license_.flags == 520:
                 continue
 
-            if license.package_id == 0:
+            if license_.package_id == 0:
                 # Packageid 0 contains trash entries for every user
                 logger.debug("Skipping packageid 0 ")
                 continue
 
-<<<<<<< HEAD
-            if int(license.owner_id) == int(self.confirmed_steam_id - self._ACCOUNT_ID_MASK):
-                licenses_to_check.append(SteamLicense(license=license, shared=False))
-            else:
-                if license.package_id in licenses_to_check:
-                    continue
-                licenses_to_check.append(SteamLicense(license=license, shared=True))
-=======
             logger.debug(f"received license for package {license_.package_id}")
 
             if license_.owner_id == int(self.confirmed_steam_id - self._ACCOUNT_ID_MASK):
                 licensed_apps.append(SteamLicense(package_id=license_.package_id, access_token=license_.access_token, shared=False))
             elif license_.package_id not in licensed_apps:
                 licensed_apps.append(SteamLicense(package_id=license_.package_id, access_token=license_.access_token, shared=True))
->>>>>>> d59d8939
 
         await self.license_import_handler(licensed_apps)
 
@@ -844,47 +693,9 @@
 
         return apps
 
-    async def _process_product_info_response(self, body):
+    async def _process_product_info_response(self, body : bytes):
         logger.debug("Processing message ClientPICSProductInfoResponse")
-<<<<<<< HEAD
-        message = CMsgClientPICSProductInfoResponse()
-        message.ParseFromString(body)
-        apps_to_parse = []
-
-        def product_info_handler(packages, apps):
-            for info in packages:
-                self.package_info_handler()
-
-                package_id = str(info.packageid)
-                package_content = vdf.binary_loads(info.buffer[4:])
-                package = package_content.get(package_id)
-                if package is None:
-                    continue
-
-                for app in package['appids'].values():
-                    appid = str(app)
-                    self.app_info_handler(package_id=package_id, appid=appid)
-                    apps_to_parse.append(app)
-
-            for info in apps:
-                app_content = vdf.loads(info.buffer[:-1].decode('utf-8', 'replace'))
-                appid = str(app_content['appinfo']['appid'])
-                try:
-                    type_ = app_content['appinfo']['common']['type'].lower()
-                    title = app_content['appinfo']['common']['name']
-                    parent = None
-                    if 'extended' in app_content['appinfo'] and type_ == 'dlc':
-                        parent = app_content['appinfo']['extended']['dlcforappid']
-                        logger.debug(f"Retrieved dlc {title} for {parent}")
-                    if type == 'game':
-                        logger.debug(f"Retrieved game {title}")
-                    self.app_info_handler(appid=appid, title=title, type=type_, parent=parent)
-                except KeyError:
-                    logger.warning(f"Unrecognized app structure {app_content}")
-                    self.app_info_handler(appid=appid, title='unknown', type='unknown', parent=None)
-=======
         message = CMsgClientPICSProductInfoResponse().parse(body)
->>>>>>> d59d8939
 
         loop = asyncio.get_running_loop()
 
@@ -903,18 +714,16 @@
             logger.debug("Apps to parse: %s", str(apps_to_parse))
             await self.get_apps_info(apps_to_parse)
 
-    async def _process_rich_presence_translations(self, body):
-        message = CCommunity_GetAppRichPresenceLocalization_Response()
-        message.ParseFromString(body)
+    async def _process_rich_presence_translations(self, body: bytes):
+        message = CCommunity_GetAppRichPresenceLocalization_Response().parse(body)
 
         # keeping info log for further rich presence improvements
         logger.info(f"Received information about rich presence translations for {message.appid}")
         await self.translations_handler(message.appid, message.token_lists)
 
-    async def _process_user_stats_response(self, body):
+    async def _process_user_stats_response(self, body: bytes):
         logger.debug("Processing message ClientGetUserStatsResponse")
-        message = CMsgClientGetUserStatsResponse()
-        message.ParseFromString(body)
+        message = CMsgClientGetUserStatsResponse().parse(body)
 
         game_id = int(message.game_id)
         stats = message.stats
@@ -923,17 +732,15 @@
 
         self.stats_handler(game_id, stats, achievement_blocks, achievements_schema, message.crc_stats)
 
-    async def _process_user_time_response(self, body):
-        message = CPlayer_GetLastPlayedTimes_Response()
-        message.ParseFromString(body)
+    async def _process_user_time_response(self, body: bytes):
+        message = CPlayer_GetLastPlayedTimes_Response().parse(body)
         for game in message.games:
             logger.debug(f"Processing game times for game {game.appid}, playtime: {game.playtime_forever} last time played: {game.last_playtime}")
             await self.times_handler(game.appid, game.playtime_forever, game.last_playtime)
         await self.times_import_finished_handler(True)
 
-    async def _process_collections_response(self, body):
-        message = CCloudConfigStore_Download_Response()
-        message.ParseFromString(body)
+    async def _process_collections_response(self, body: bytes):
+        message = CCloudConfigStore_Download_Response().parse(body)
 
         for data in message.data:
             for entry in data.entries:
@@ -944,7 +751,7 @@
                     pass
         self.collections['event'].set()
 
-    async def _process_service_method_response(self, target_job_name, target_job_id, eresult, body):
+    async def _process_service_method_response(self, target_job_name: str, target_job_id: int, eresult: EResult, body: bytes):
         logger.info("Processing message ServiceMethodResponse %s", target_job_name)
         if target_job_name == GET_APP_RICH_PRESENCE:
             await self._process_rich_presence_translations(body)
