from __future__ import annotations

from dataclasses import dataclass
from datetime import datetime as DateTime

from typing import Generic, Iterator, NamedTuple, Sequence, TypeVar, Union

from betterproto import Message

from .messages.steammessages_base import CMsgProtoBufHeader
from .steam_client_enumerations import EMsg, EResult

# There are a few more that are allowed but they aren't useful to us
KNOWN_JOB_ID_TARGETS : Sequence[EMsg] = (EMsg.ServiceMethod, EMsg.ServiceMethodResponse, EMsg.ServiceMethodCallFromClient, EMsg.ServiceMethodCallFromClientNonAuthed, \
                                         EMsg.ClientServiceMethod, EMsg.ClientServiceMethodResponse, EMsg.ClientPICSProductInfoRequest, EMsg.ClientPICSProductInfoResponse)

ProtoMessage = TypeVar("ProtoMessage", bound=Message)

def generate_job_id(iterator: Iterator[int]) -> int:
    raise NotImplementedError()

@dataclass
class OwnedTokenTuple():
    """ Serializable Tuple that stores metadata about a package. 
    """
    owns_package: bool
    access_token: int

class MessageResult(NamedTuple, Generic[ProtoMessage]):
    """ Result of a message sent received from the websocket. Timestamp is useful if it caused an authentication lost. Contains all 
    """
    header : CMsgProtoBufHeader
    body: ProtoMessage
    received_timestamp: DateTime


class ProtoResult(Generic[ProtoMessage]):
    """ Results a protobuf message resquest receives. Does not contain a full header so it may be generated manually if needed, though it isn't recommended. 
    """
<<<<<<< HEAD
=======
    multi_header: CMsgProtoBufHeader
    on_multi_complete_event : GenericEvent[CMsgProtoBufHeader]
    post_multi_complete_gather_task_list : List[Task]

    @staticmethod
    def generate(header: CMsgProtoBufHeader) -> MultiHandler:
        ev : GenericEvent[CMsgProtoBufHeader] = GenericEvent()
        gather_list : List[Task] = []
        return MultiHandler(header, ev, gather_list)
  

class AwaitableResponse(ABC):
    def __init__(self):
        loop = get_running_loop()
        self._future = loop.create_future()

    @abstractmethod
    def matches_identifier_with_log_message(self, msg: EMsg, job_name: str) -> Tuple[bool, str]:
        """ Called when a message is received. given these fields from the job received, determine if the message corresponds to this instance.
        """
        pass

    @abstractmethod
    def generate_response_check_complete(self, header: CMsgProtoBufHeader, data: bytes) -> bool:
        """ Generate the response for the given message data, and, should the data be complete, set the result for the future.
        """
        pass

    @abstractmethod
    def get_future(self) -> Future:
        pass

T = TypeVar("T", bound=betterproto.Message)
class AwaitableUMResponse(AwaitableResponse, ABC, Generic[T]):
    def __init__(self, ctor: Callable[[bytes], T], job_name: str) -> None:
        super().__init__()
        self._ctor = ctor
        self._job_name = job_name

    @property
    def job_name(self):
        return self._job_name

    def matches_identifier_with_log_message(self, _: EMsg, job_name: str) -> Tuple[bool, str]:
        if self._job_name == job_name:
            return (True, "")
        else:
            return (False, f"Received a service message, but not of the expected name. Got {job_name}, but we were expecting {self._job_name}. Treating as an unsolicited message")


U = TypeVar("U", bound=betterproto.Message)
class AwaitableClientResponse(AwaitableResponse, ABC, Generic[U]):
    def __init__(self, ctor: Callable[[bytes], U], send_type: EMsg, response_type: EMsg) -> None:
        super().__init__()
        self._ctor = ctor
        self._send_type = send_type
        self._response_type = response_type

    @property
    def send_type(self):
        return self._send_type

    @property
    def response_type(self):
        return self._response_type

    def matches_identifier_with_log_message(self, response_type : EMsg, _: str) -> Tuple[bool, str]:
        if self._response_type == response_type:
            return (True, "")
        else:
            return (False, f"Message has return type {response_type.name}, but we were expecting {self._response_type.name}. Treating as an unsolicited message")


class AwaitableJobNameResponse(AwaitableUMResponse[T]):
    def __init__(self, ctor: Callable[[bytes], T], job_name: str) -> None:
        super().__init__(ctor, job_name)

    @staticmethod
    def create_default(type_data: Type[T], job_name: str) -> AwaitableJobNameResponse[T]:
        return AwaitableJobNameResponse(lambda x: type_data().parse(x), job_name)

    def generate_response_check_complete(self, header: CMsgProtoBufHeader, data: bytes) -> bool:
        resp = self._ctor(data)
        super()._future.set_result((header, resp))
        return True

    def get_future(self) -> 'Future[Tuple[CMsgProtoBufHeader,T]]':
        return cast('Future[Tuple[CMsgProtoBufHeader,T]]', super()._future)


class AwaitableEMessageResponse(AwaitableClientResponse[U]):
    def __init__(self, ctor: Callable[[bytes], U], send_type: EMsg, response_type: EMsg) -> None:
        super().__init__(ctor, send_type, response_type)

    @staticmethod
    def create_default(type_data: Type[U], send_type: EMsg, response_type: EMsg) -> AwaitableEMessageResponse[U]:
        return AwaitableEMessageResponse(lambda x: type_data().parse(x), send_type, response_type)

    def generate_response_check_complete(self, header: CMsgProtoBufHeader, data: bytes) -> bool:
        resp = self._ctor(data)
        super()._future.set_result((header, resp))
        return True

    def get_future(self) -> 'Future[Tuple[CMsgProtoBufHeader,U]]':
        return cast('Future[Tuple[CMsgProtoBufHeader,U]]', super()._future)


V = TypeVar("V", bound=betterproto.Message)
class AwaitableJobNameMultipleResponse(AwaitableUMResponse[V]):

    def __init__(self, ctor: Callable[[bytes], V], finish_condition: Callable[[V], bool], job_name: str) -> None:
        super().__init__(ctor, job_name)
        self._predicate = finish_condition
        self._response_list: List[Tuple[CMsgProtoBufHeader, V]] = []

    @staticmethod
    def create_default(type_data: Type[V], finish_condition : Callable[[V], bool], job_name: str) -> AwaitableJobNameMultipleResponse[V]:
        return AwaitableJobNameMultipleResponse(lambda x: type_data().parse(x), finish_condition, job_name)

    def generate_response_check_complete(self, header: CMsgProtoBufHeader, data: bytes) -> bool:
        resp = super()._ctor(data)
        self._response_list.append((header, resp))
        if self._predicate(resp):
            super()._future.set_result(self._response_list)
            return True
        else:
            return False

    def get_future(self) -> 'Future[List[Tuple[CMsgProtoBufHeader,V]]]':
        return cast('Future[List[Tuple[CMsgProtoBufHeader,V]]]', super()._future)


X = TypeVar("X", bound=betterproto.Message)
class AwaitableEMessageMultipleResponse(AwaitableClientResponse[X]):
    def __init__(self, ctor: Callable[[bytes], X], finish_condition: Callable[[X], bool], send_type: EMsg, response_type: EMsg) -> None:
        super().__init__(ctor, send_type, response_type)
        self._predicate = finish_condition
        self._response_list: List[Tuple[CMsgProtoBufHeader, X]] = []

    @staticmethod
    def create_default(type_data: Type[X], finish_condition: Callable[[X], bool], send_type: EMsg, response_type: EMsg) -> AwaitableEMessageMultipleResponse[X]:
        return AwaitableEMessageMultipleResponse(lambda x: type_data().parse(x), finish_condition, send_type, response_type)

    def generate_response_check_complete(self, header: CMsgProtoBufHeader, data: bytes) -> bool:
        resp = super()._ctor(data)
        self._response_list.append((header, resp))
        if self._predicate(resp):
            super()._future.set_result(self._response_list)
            return True
        else:
            return False

    def get_future(self) -> 'Future[List[Tuple[CMsgProtoBufHeader,X]]]':
        return cast('Future[List[Tuple[CMsgProtoBufHeader,X]]]', super()._future)


W = TypeVar("W", bound=betterproto.Message)
class ProtoResult(Generic[W]):  # noqa: E302
>>>>>>> 2e11ce32
    # eresult is almost always an int because it's that way in the protobuf file, but it should be an enum. so expect it to be an int (and be pleasantly surprised when it isn't), but accept both.
    def __init__(self, eresult: Union[EResult, int], error_message: str, body: ProtoMessage, received_timestamp: DateTime) -> None:
        if isinstance(eresult, int):
            eresult = EResult(eresult)
        self._eresult: EResult = eresult
        self._error_message = error_message
        self._body: ProtoMessage = body
        self._received_timestamp: DateTime

    @property
    def eresult(self):
        return self._eresult

    @property
    def error_message(self):
        return self._error_message

    @property
    def body(self):
        return self._body

    @property
    def received_timestamp(self):
        return self._received_timestamp

class MessageLostException(Exception):
    pass<|MERGE_RESOLUTION|>--- conflicted
+++ resolved
@@ -37,12 +37,6 @@
 class ProtoResult(Generic[ProtoMessage]):
     """ Results a protobuf message resquest receives. Does not contain a full header so it may be generated manually if needed, though it isn't recommended. 
     """
-<<<<<<< HEAD
-=======
-    multi_header: CMsgProtoBufHeader
-    on_multi_complete_event : GenericEvent[CMsgProtoBufHeader]
-    post_multi_complete_gather_task_list : List[Task]
-
     @staticmethod
     def generate(header: CMsgProtoBufHeader) -> MultiHandler:
         ev : GenericEvent[CMsgProtoBufHeader] = GenericEvent()
@@ -197,7 +191,6 @@
 
 W = TypeVar("W", bound=betterproto.Message)
 class ProtoResult(Generic[W]):  # noqa: E302
->>>>>>> 2e11ce32
     # eresult is almost always an int because it's that way in the protobuf file, but it should be an enum. so expect it to be an int (and be pleasantly surprised when it isn't), but accept both.
     def __init__(self, eresult: Union[EResult, int], error_message: str, body: ProtoMessage, received_timestamp: DateTime) -> None:
         if isinstance(eresult, int):
