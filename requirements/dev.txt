-r app.txt
-r install.txt

pip-tools==5.4.0

<<<<<<< HEAD
pytest==5.2.0
pytest-asyncio==0.10.0
pytest-mock==1.10.3
pytest-flakes==4.0.0
pytest-pythonpath==0.7.3
=======
	-r app.txt

	pytest==7.3.1
	pytest-asyncio==0.21.0
	pytest-mock==3.4.0
	pytest-flakes==4.0.5
	pytest-pythonpath==0.7.3
>>>>>>> d59d8939
<|MERGE_RESOLUTION|>--- conflicted
+++ resolved
@@ -1,20 +1,13 @@
--r app.txt
--r install.txt
+	-r install.txt
 
-pip-tools==5.4.0
+	#app only requires betterproto. if we install this after app, it will not install because pip thinks it's a duplicate.
+	typed_ast==1.4.2 #1.5.4 adds a random error. betterproto formats using black, which in turn uses this. so this is a hack to make that not happen.
+	betterproto[compiler]==1.2.5
 
-<<<<<<< HEAD
-pytest==5.2.0
-pytest-asyncio==0.10.0
-pytest-mock==1.10.3
-pytest-flakes==4.0.0
-pytest-pythonpath==0.7.3
-=======
 	-r app.txt
 
 	pytest==7.3.1
 	pytest-asyncio==0.21.0
 	pytest-mock==3.4.0
 	pytest-flakes==4.0.5
-	pytest-pythonpath==0.7.3
->>>>>>> d59d8939
+	pytest-pythonpath==0.7.3